import { NextResponse } from "next/server";

// Environment variables
const LIVEKIT_URL = process.env.LIVEKIT_URL;

// Do not cache
export const revalidate = 0;

// Helper to pause execution – useful for debugging
const sleep = (ms: number) => new Promise<void>((resolve) => setTimeout(resolve, ms));

export type ConnectionDetails = {
  serverUrl: string;
  roomName: string;
  participantName: string;
  participantToken: string;
  permissions: {
    audio: boolean;
    video: boolean;
    screen: boolean;
  };
};

export type PermissionRequest = {
  audio: boolean;
  video: boolean;
  screen: boolean;
};

// ---------------------------------------------------------------------------
// Helper – call the new backend create-session endpoint which **already**
// provisions a LiveKit room + participant token. We simply forward those
// details to the frontend.
// ---------------------------------------------------------------------------

async function callCreateSessionAPI(options: {
  video: boolean;
  screen: boolean;
}) {
  const studyId = "3_voice_sections_1749236892371"; // TODO: externalise when needed
  const participantId = Math.random().toString(36).substring(2, 12);

  const requestBody = {
    studyId,
    email: "N/A",
    name: "Voice Assistant User",
    participantId,
    contact: participantId,
    deviceDetails: {
      height: 1361,
      width: 1674,
      deviceType: "desktop",
      browser: "Chrome",
      browserVersion: "137",
    },
    preview: false,
    immediateRestart: false,
    platform: "livekit",
    callType: "web",
    phoneNumber: "",
    perimissions: {
      video: options.video,
      screen: options.screen,
    },
  };

  const resp = await fetch(`http://localhost:3001/participant/api/session/${studyId}/create`, {
    method: "POST",
    headers: {
      accept: "application/json",
      "content-type": "application/json",
      origin: "https://participant-dev.userology.co",
      "x-tenant-id": "t1-8f9edb37-58f8-49fe-83f8-2116a10af5d2",
    },
    body: JSON.stringify(requestBody),
  });

  if (!resp.ok) {
    const errText = await resp.text();
    throw new Error(`Create session failed – status ${resp.status}: ${errText}`);
  }

  return resp.json();
}

// ---------------------------------------------------------------------------
// REST Handlers (GET & POST) – they differ only in how they receive the
// permissions, afterwards the flow is identical.
// ---------------------------------------------------------------------------

<<<<<<< HEAD
async function handleRequest(permissions: PermissionRequest) {
  if (!LIVEKIT_URL) {
    throw new Error("LIVEKIT_URL environment variable is not set");
  }
=======
    // Generate participant and room names
    const participantIdentity = `voice_assistant_user_${Math.floor(Math.random() * 10_000)}`;
    const roomName = `voice_assistant_room_${Math.floor(Math.random() * 10_000)}`;

    // First create session
    const studyId = "3_voice_sections_1749236892371";
    const participantId = Math.random().toString(36).substring(2, 12);
    const sessionResponse = await createSessionAPI(studyId, participantId);

    // Room metadata payload with updated fields from session response
    //       llm_config: "pc-modera-ce0173",
    const payload = {
      agentId: "",
      organizationId: "t1-8f9edb37-58f8-49fe-83f8-2116a10af5d2",
      callId: roomName,
      studyId: sessionResponse.data.studyId,
      participantId: sessionResponse.data.participantId,
      sessionId: sessionResponse.data.sessionId,
      tenantId: "t1-8f9edb37-58f8-49fe-83f8-2116a10af5d2",
      name: "Sankeerth",
      timestamp: Date.now(),
      callType: "web",
      phoneNumber: "",
      user_plan: "dev",
      isTest: false,
      preview: false,
      permissions: {
        audio: audioPermission,
        video: videoPermission,
        screen: screenPermission
      },
      device: {
        height: 1361,
        width: 1674,
        deviceType: "desktop",
        browser: "Chrome",
        browserVersion: "137"
      },
      recordingStartTimestamp: Date.now(),
      thread_ts: sessionResponse.data.thread_ts
    };

    // Create room and set metadata before generating token
    const roomService = new RoomServiceClient(LIVEKIT_URL, API_KEY, API_SECRET);

    try {
      const metadataString = JSON.stringify(payload);
      console.log('Creating room with metadata:', metadataString);

      const createRoomOpts: CreateOptions = {
        name: roomName,
        metadata: metadataString,
        emptyTimeout: 10 * 60,
        maxParticipants: 2
      };
>>>>>>> 31cbd56e

  // 1️⃣ Call backend to create the session + LiveKit credentials
  const sessionResp = await callCreateSessionAPI({
    video: permissions.video,
    screen: permissions.screen,
  });

  // ⏱️ Wait 1 minute before continuing so we can observe what happens after the room is created
  //    NOTE: this will block the response; avoid in production environments with short execution timeouts.
  await sleep(10_000);

  if (!sessionResp?.data?.livekit) {
    console.error("LiveKit info missing in create-session response", sessionResp);
    throw new Error("LiveKit details missing in create-session response");
  }

  const livekit = sessionResp.data.livekit;

  // 2️⃣ Build object expected by the frontend
  const conn: ConnectionDetails = {
    serverUrl: LIVEKIT_URL,
    roomName: livekit.roomName,
    participantName: livekit.participant.id,
    participantToken: livekit.participant.token,
    permissions: {
      audio: true,
      video: permissions.video,
      screen: permissions.screen,
    },
  };

  const headers = new Headers({ "Cache-Control": "no-store" });
  return NextResponse.json(conn, { headers });
}

export async function GET(request: Request) {
  try {
    const { searchParams } = new URL(request.url);
    const permissions: PermissionRequest = {
      audio: true,
      video: searchParams.get("video") === "true",
      screen: searchParams.get("screen") === "true",
    };
    return await handleRequest(permissions);
  } catch (error: any) {
    console.error(error);
    return new NextResponse(error.message ?? "Unknown error", { status: 500 });
  }
}

export async function POST(request: Request) {
  try {
<<<<<<< HEAD
    const reqBody = await request.json();
    const permissions: PermissionRequest = {
      audio: true,
      video: !!reqBody.video,
      screen: !!reqBody.screen,
=======
    if (LIVEKIT_URL === undefined) {
      throw new Error("LIVEKIT_URL is not defined");
    }
    if (API_KEY === undefined) {
      throw new Error("LIVEKIT_API_KEY is not defined");
    }
    if (API_SECRET === undefined) {
      throw new Error("LIVEKIT_API_SECRET is not defined");
    }

    // Get permissions from request body
    const { audio: audioPermission, video: videoPermission, screen: screenPermission }: PermissionRequest = await request.json();

    console.log('🎯 Received permissions:', { audioPermission, videoPermission, screenPermission });

    // Validate permissions are boolean
    if (typeof audioPermission !== 'boolean' || typeof videoPermission !== 'boolean' || typeof screenPermission !== 'boolean') {
      throw new Error('Invalid permission types - must be boolean');
    }

    // Generate participant and room names
    const participantIdentity = `voice_assistant_user_${Math.floor(Math.random() * 10_000)}`;
    const roomName = `voice_assistant_room_${Math.floor(Math.random() * 10_000)}`;

    // First create session
    const studyId = "3_voice_sections_1749236892371";
    const participantId = Math.random().toString(36).substring(2, 12);
    const sessionResponse = await createSessionAPI(studyId, participantId);

    // Room metadata payload with updated fields from session response
    const payload = {
      agentId: "",
      organizationId: "t1-8f9edb37-58f8-49fe-83f8-2116a10af5d2",
      callId: roomName,
      studyId: sessionResponse.data.studyId,
      participantId: sessionResponse.data.participantId,
      sessionId: sessionResponse.data.sessionId,
      tenantId: "t1-8f9edb37-58f8-49fe-83f8-2116a10af5d2",
      name: "Sankeerth",
      timestamp: Date.now(),
      callType: "web",
      phoneNumber: "",
      user_plan: "dev",
      isTest: false,
      preview: false,
      permissions: {
        audio: audioPermission,
        video: videoPermission,
        screen: screenPermission
      },
      device: {
        height: 1361,
        width: 1674,
        deviceType: "desktop",
        browser: "Chrome",
        browserVersion: "137"
      },
      recordingStartTimestamp: Date.now(),
      thread_ts: sessionResponse.data.thread_ts
>>>>>>> 31cbd56e
    };
    return await handleRequest(permissions);
  } catch (error: any) {
    console.error(error);
    return new NextResponse(error.message ?? "Unknown error", { status: 500 });
  }
}<|MERGE_RESOLUTION|>--- conflicted
+++ resolved
@@ -88,12 +88,52 @@
 // permissions, afterwards the flow is identical.
 // ---------------------------------------------------------------------------
 
-<<<<<<< HEAD
 async function handleRequest(permissions: PermissionRequest) {
   if (!LIVEKIT_URL) {
     throw new Error("LIVEKIT_URL environment variable is not set");
   }
-=======
+
+  // 1️⃣ Call backend to create the session + LiveKit credentials
+  const sessionResp = await callCreateSessionAPI({
+    video: permissions.video,
+    screen: permissions.screen,
+  });
+
+  // ⏱️ Wait 1 minute before continuing so we can observe what happens after the room is created
+  //    NOTE: this will block the response; avoid in production environments with short execution timeouts.
+  await sleep(10_000);
+
+  if (!sessionResp?.data?.livekit) {
+    console.error("LiveKit info missing in create-session response", sessionResp);
+    throw new Error("LiveKit details missing in create-session response");
+  }
+
+  const livekit = sessionResp.data.livekit;
+
+  // 2️⃣ Build object expected by the frontend
+  const conn: ConnectionDetails = {
+    serverUrl: LIVEKIT_URL,
+    roomName: livekit.roomName,
+    participantName: livekit.participant.id,
+    participantToken: livekit.participant.token,
+    permissions: {
+      audio: true,
+      video: permissions.video,
+      screen: permissions.screen,
+    },
+  };
+
+  const headers = new Headers({ "Cache-Control": "no-store" });
+  return NextResponse.json(conn, { headers });
+}
+
+export async function GET(request: Request) {
+  try {
+    const { searchParams } = new URL(request.url);
+    const audioPermission = searchParams.get('audio') === 'true';
+    const videoPermission = searchParams.get('video') === 'true';
+    const screenPermission = searchParams.get('screen') === 'true';
+
     // Generate participant and room names
     const participantIdentity = `voice_assistant_user_${Math.floor(Math.random() * 10_000)}`;
     const roomName = `voice_assistant_room_${Math.floor(Math.random() * 10_000)}`;
@@ -135,64 +175,6 @@
       recordingStartTimestamp: Date.now(),
       thread_ts: sessionResponse.data.thread_ts
     };
-
-    // Create room and set metadata before generating token
-    const roomService = new RoomServiceClient(LIVEKIT_URL, API_KEY, API_SECRET);
-
-    try {
-      const metadataString = JSON.stringify(payload);
-      console.log('Creating room with metadata:', metadataString);
-
-      const createRoomOpts: CreateOptions = {
-        name: roomName,
-        metadata: metadataString,
-        emptyTimeout: 10 * 60,
-        maxParticipants: 2
-      };
->>>>>>> 31cbd56e
-
-  // 1️⃣ Call backend to create the session + LiveKit credentials
-  const sessionResp = await callCreateSessionAPI({
-    video: permissions.video,
-    screen: permissions.screen,
-  });
-
-  // ⏱️ Wait 1 minute before continuing so we can observe what happens after the room is created
-  //    NOTE: this will block the response; avoid in production environments with short execution timeouts.
-  await sleep(10_000);
-
-  if (!sessionResp?.data?.livekit) {
-    console.error("LiveKit info missing in create-session response", sessionResp);
-    throw new Error("LiveKit details missing in create-session response");
-  }
-
-  const livekit = sessionResp.data.livekit;
-
-  // 2️⃣ Build object expected by the frontend
-  const conn: ConnectionDetails = {
-    serverUrl: LIVEKIT_URL,
-    roomName: livekit.roomName,
-    participantName: livekit.participant.id,
-    participantToken: livekit.participant.token,
-    permissions: {
-      audio: true,
-      video: permissions.video,
-      screen: permissions.screen,
-    },
-  };
-
-  const headers = new Headers({ "Cache-Control": "no-store" });
-  return NextResponse.json(conn, { headers });
-}
-
-export async function GET(request: Request) {
-  try {
-    const { searchParams } = new URL(request.url);
-    const permissions: PermissionRequest = {
-      audio: true,
-      video: searchParams.get("video") === "true",
-      screen: searchParams.get("screen") === "true",
-    };
     return await handleRequest(permissions);
   } catch (error: any) {
     console.error(error);
@@ -202,13 +184,6 @@
 
 export async function POST(request: Request) {
   try {
-<<<<<<< HEAD
-    const reqBody = await request.json();
-    const permissions: PermissionRequest = {
-      audio: true,
-      video: !!reqBody.video,
-      screen: !!reqBody.screen,
-=======
     if (LIVEKIT_URL === undefined) {
       throw new Error("LIVEKIT_URL is not defined");
     }
@@ -268,7 +243,6 @@
       },
       recordingStartTimestamp: Date.now(),
       thread_ts: sessionResponse.data.thread_ts
->>>>>>> 31cbd56e
     };
     return await handleRequest(permissions);
   } catch (error: any) {
